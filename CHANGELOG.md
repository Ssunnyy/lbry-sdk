--- conflicted
+++ resolved
@@ -9,26 +9,15 @@
 
 ## [Unreleased]
 ### Added
-  *
-  *
-
-### Changed
-  *
-  *
-
-### Fixed
-<<<<<<< HEAD
-  * Fixed some log messages throwing exceptions
-  * Fix shutdown of the blob tracker by Session
-  * Fixed claim_new_support docstrings
-  * Fix default directories to comply to XDG
-  * Fixed BlobManager causing functional tests to fail, removed its unneeded manage() loop
-  * Increased max_key_fee
-  * Gives message and instructions if port 3333 is used
-=======
-  *
-  *
->>>>>>> e86f8daf
+  * Add link to instructions on how to change the default peer port
+  *
+
+### Changed
+  *
+  *
+
+### Fixed
+  * peer_port is settable using `settings_set`
 
 ### Deprecated
   *
